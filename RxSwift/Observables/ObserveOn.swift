--- conflicted
+++ resolved
@@ -101,13 +101,8 @@
             _scheduleDisposable.disposable = self._scheduler.scheduleRecursive((), action: self.run)
         }
     }
-<<<<<<< HEAD
     
     func run(_ state: (), _ recurse: (()) -> ()) {
-=======
-
-    func run(_ state: Void, recurse: () -> Void) {
->>>>>>> f1e215a3
         let (nextEvent, observer) = self._lock.calculateLocked { () -> (Event<E>?, O) in
             if self._queue.count > 0 {
                 return (self._queue.dequeue(), self._observer)
