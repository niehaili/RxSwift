--- conflicted
+++ resolved
@@ -24,11 +24,7 @@
 
     /// - returns: A value that indicates whether the object is disposed.
     public var isDisposed: Bool {
-<<<<<<< HEAD
-        return self._state.isFlagSet(DisposeState.disposed.rawValue)
-=======
-        return isFlagSet(&_state, DisposeState.disposed.rawValue)
->>>>>>> e9d711b0
+        return isFlagSet(&self._state, DisposeState.disposed.rawValue)
     }
 
     /// Initializes a new instance of the `SingleAssignmentDisposable`.
@@ -42,12 +38,8 @@
     public func setDisposable(_ disposable: Disposable) {
         self._disposable = disposable
 
-<<<<<<< HEAD
-        let previousState = self._state.fetchOr(DisposeState.disposableSet.rawValue)
-=======
-        let previousState = fetchOr(&_state, DisposeState.disposableSet.rawValue)
->>>>>>> e9d711b0
-        
+        let previousState = fetchOr(&self._state, DisposeState.disposableSet.rawValue)
+
         if (previousState & DisposeState.disposableSet.rawValue) != 0 {
             rxFatalError("oldState.disposable != nil")
         }
@@ -60,11 +52,7 @@
 
     /// Disposes the underlying disposable.
     public func dispose() {
-<<<<<<< HEAD
-        let previousState = self._state.fetchOr(DisposeState.disposed.rawValue)
-=======
-        let previousState = fetchOr(&_state, DisposeState.disposed.rawValue)
->>>>>>> e9d711b0
+        let previousState = fetchOr(&self._state, DisposeState.disposed.rawValue)
 
         if (previousState & DisposeState.disposed.rawValue) != 0 {
             return
