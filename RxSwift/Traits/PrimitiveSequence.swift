//
//  PrimitiveSequence.swift
//  RxSwift
//
//  Created by Krunoslav Zaher on 3/5/17.
//  Copyright © 2017 Krunoslav Zaher. All rights reserved.
//

/// Observable sequences containing 0 or 1 element.
public struct PrimitiveSequence<Trait, Element> {
    let source: Observable<Element>

    init(raw: Observable<Element>) {
        self.source = raw
    }
}

/// Observable sequences containing 0 or 1 element
public protocol PrimitiveSequenceType {
    /// Additional constraints
    associatedtype TraitType
    /// Sequence element type
    associatedtype ElementType

    // Converts `self` to primitive sequence.
    ///
    /// - returns: Observable sequence that represents `self`.
    var primitiveSequence: PrimitiveSequence<TraitType, ElementType> { get }
}

extension PrimitiveSequence: PrimitiveSequenceType {
    /// Additional constraints
    public typealias TraitType = Trait
    /// Sequence element type
    public typealias ElementType = Element

    // Converts `self` to primitive sequence.
    ///
    /// - returns: Observable sequence that represents `self`.
    public var primitiveSequence: PrimitiveSequence<TraitType, ElementType> {
        return self
    }
}

extension PrimitiveSequence: ObservableConvertibleType {
    /// Type of elements in sequence.
    public typealias E = Element

    /// Converts `self` to `Observable` sequence.
    ///
    /// - returns: Observable sequence that represents `self`.
    public func asObservable() -> Observable<E> {
        return source
    }
}

extension PrimitiveSequence {
    /**
     Returns an observable sequence that invokes the specified factory function whenever a new observer subscribes.

     - seealso: [defer operator on reactivex.io](http://reactivex.io/documentation/operators/defer.html)

     - parameter observableFactory: Observable factory function to invoke for each observer that subscribes to the resulting sequence.
     - returns: An observable sequence whose observers trigger an invocation of the given observable factory function.
     */
    public static func deferred(_ observableFactory: @escaping () throws -> PrimitiveSequence<Trait, Element>)
        -> PrimitiveSequence<Trait, Element> {
        return PrimitiveSequence(raw: Observable.deferred {
            try observableFactory().asObservable()
        })
    }

    /**
     Returns an observable sequence by the source observable sequence shifted forward in time by a specified delay. Error events from the source observable sequence are not delayed.

     - seealso: [delay operator on reactivex.io](http://reactivex.io/documentation/operators/delay.html)

     - parameter dueTime: Relative time shift of the source by.
     - parameter scheduler: Scheduler to run the subscription delay timer on.
     - returns: the source Observable shifted in time by the specified delay.
     */
    public func delay(_ dueTime: RxTimeInterval, scheduler: SchedulerType)
        -> PrimitiveSequence<Trait, Element> {
        return PrimitiveSequence(raw: primitiveSequence.source.delay(dueTime, scheduler: scheduler))
    }

    /**
     Time shifts the observable sequence by delaying the subscription with the specified relative time duration, using the specified scheduler to run timers.

     - seealso: [delay operator on reactivex.io](http://reactivex.io/documentation/operators/delay.html)

     - parameter dueTime: Relative time shift of the subscription.
     - parameter scheduler: Scheduler to run the subscription delay timer on.
     - returns: Time-shifted sequence.
     */
    public func delaySubscription(_ dueTime: RxTimeInterval, scheduler: SchedulerType)
        -> PrimitiveSequence<Trait, Element> {
        return PrimitiveSequence(raw: source.delaySubscription(dueTime, scheduler: scheduler))
    }
    
    /**
     Wraps the source sequence in order to run its observer callbacks on the specified scheduler.

     This only invokes observer callbacks on a `scheduler`. In case the subscription and/or unsubscription
     actions have side-effects that require to be run on a scheduler, use `subscribeOn`.

     - seealso: [observeOn operator on reactivex.io](http://reactivex.io/documentation/operators/observeon.html)

     - parameter scheduler: Scheduler to notify observers on.
     - returns: The source sequence whose observations happen on the specified scheduler.
     */
    public func observeOn(_ scheduler: ImmediateSchedulerType)
        -> PrimitiveSequence<Trait, Element> {
        return PrimitiveSequence(raw: source.observeOn(scheduler))
    }

    /**
    Wraps the source sequence in order to run its subscription and unsubscription logic on the specified 
    scheduler. 
    
    This operation is not commonly used.
    
    This only performs the side-effects of subscription and unsubscription on the specified scheduler. 
    
    In order to invoke observer callbacks on a `scheduler`, use `observeOn`.

    - seealso: [subscribeOn operator on reactivex.io](http://reactivex.io/documentation/operators/subscribeon.html)
    
    - parameter scheduler: Scheduler to perform subscription and unsubscription actions on.
    - returns: The source sequence whose subscriptions and unsubscriptions happen on the specified scheduler.
    */
    public func subscribeOn(_ scheduler: ImmediateSchedulerType)
        -> PrimitiveSequence<Trait, Element> {
        return PrimitiveSequence(raw: source.subscribeOn(scheduler))
    }

    /**
     Continues an observable sequence that is terminated by an error with the observable sequence produced by the handler.

     - seealso: [catch operator on reactivex.io](http://reactivex.io/documentation/operators/catch.html)

     - parameter handler: Error handler function, producing another observable sequence.
     - returns: An observable sequence containing the source sequence's elements, followed by the elements produced by the handler's resulting observable sequence in case an error occurred.
     */
    public func catchError(_ handler: @escaping (Swift.Error) throws -> PrimitiveSequence<Trait, Element>)
        -> PrimitiveSequence<Trait, Element> {
        return PrimitiveSequence(raw: source.catchError { try handler($0).asObservable() })
    }

    /**
     Repeats the source observable sequence the specified number of times in case of an error or until it successfully terminates.

     If you encounter an error and want it to retry once, then you must use `retry(2)`

     - seealso: [retry operator on reactivex.io](http://reactivex.io/documentation/operators/retry.html)

     - parameter maxAttemptCount: Maximum number of times to repeat the sequence.
     - returns: An observable sequence producing the elements of the given sequence repeatedly until it terminates successfully.
     */
    public func retry(_ maxAttemptCount: Int)
        -> PrimitiveSequence<Trait, Element> {
        return PrimitiveSequence(raw: source.retry(maxAttemptCount))
    }

    /**
     Repeats the source observable sequence on error when the notifier emits a next value.
     If the source observable errors and the notifier completes, it will complete the source sequence.

     - seealso: [retry operator on reactivex.io](http://reactivex.io/documentation/operators/retry.html)

     - parameter notificationHandler: A handler that is passed an observable sequence of errors raised by the source observable and returns and observable that either continues, completes or errors. This behavior is then applied to the source observable.
     - returns: An observable sequence producing the elements of the given sequence repeatedly until it terminates successfully or is notified to error or complete.
     */
    public func retryWhen<TriggerObservable: ObservableType, Error: Swift.Error>(_ notificationHandler: @escaping (Observable<Error>) -> TriggerObservable)
        -> PrimitiveSequence<Trait, Element> {
        return PrimitiveSequence(raw: source.retryWhen(notificationHandler))
    }

    /**
     Repeats the source observable sequence on error when the notifier emits a next value.
     If the source observable errors and the notifier completes, it will complete the source sequence.

     - seealso: [retry operator on reactivex.io](http://reactivex.io/documentation/operators/retry.html)

     - parameter notificationHandler: A handler that is passed an observable sequence of errors raised by the source observable and returns and observable that either continues, completes or errors. This behavior is then applied to the source observable.
     - returns: An observable sequence producing the elements of the given sequence repeatedly until it terminates successfully or is notified to error or complete.
     */
    public func retryWhen<TriggerObservable: ObservableType>(_ notificationHandler: @escaping (Observable<Swift.Error>) -> TriggerObservable)
        -> PrimitiveSequence<Trait, Element> {
        return PrimitiveSequence(raw: source.retryWhen(notificationHandler))
    }

    /**
     Prints received events for all observers on standard output.

     - seealso: [do operator on reactivex.io](http://reactivex.io/documentation/operators/do.html)

     - parameter identifier: Identifier that is printed together with event description to standard output.
     - parameter trimOutput: Should output be trimmed to max 40 characters.
     - returns: An observable sequence whose events are printed to standard output.
     */
    public func debug(_ identifier: String? = nil, trimOutput: Bool = false, file: String = #file, line: UInt = #line, function: String = #function)
        -> PrimitiveSequence<Trait, Element> {
            return PrimitiveSequence(raw: source.debug(identifier, trimOutput: trimOutput, file: file, line: line, function: function))
    }
    
    /**
     Constructs an observable sequence that depends on a resource object, whose lifetime is tied to the resulting observable sequence's lifetime.
     
     - seealso: [using operator on reactivex.io](http://reactivex.io/documentation/operators/using.html)
     
     - parameter resourceFactory: Factory function to obtain a resource object.
     - parameter primitiveSequenceFactory: Factory function to obtain an observable sequence that depends on the obtained resource.
     - returns: An observable sequence whose lifetime controls the lifetime of the dependent resource object.
     */
    public static func using<Resource: Disposable>(_ resourceFactory: @escaping () throws -> Resource, primitiveSequenceFactory: @escaping (Resource) throws -> PrimitiveSequence<Trait, Element>)
        -> PrimitiveSequence<Trait, Element> {
            return PrimitiveSequence(raw: Observable.using(resourceFactory, observableFactory: { (resource: Resource) throws -> Observable<E> in
                return try primitiveSequenceFactory(resource).asObservable()
            }))
    }

    /**
     Applies a timeout policy for each element in the observable sequence. If the next element isn't received within the specified timeout duration starting from its predecessor, a TimeoutError is propagated to the observer.
     
     - seealso: [timeout operator on reactivex.io](http://reactivex.io/documentation/operators/timeout.html)
     
     - parameter dueTime: Maximum duration between values before a timeout occurs.
     - parameter scheduler: Scheduler to run the timeout timer on.
     - returns: An observable sequence with a `RxError.timeout` in case of a timeout.
     */
    public func timeout(_ dueTime: RxTimeInterval, scheduler: SchedulerType)
        -> PrimitiveSequence<Trait, Element>  {
            return PrimitiveSequence<Trait, Element>(raw: primitiveSequence.source.timeout(dueTime, scheduler: scheduler))
    }
    
    /**
     Applies a timeout policy for each element in the observable sequence, using the specified scheduler to run timeout timers. If the next element isn't received within the specified timeout duration starting from its predecessor, the other observable sequence is used to produce future messages from that point on.
     
     - seealso: [timeout operator on reactivex.io](http://reactivex.io/documentation/operators/timeout.html)
     
     - parameter dueTime: Maximum duration between values before a timeout occurs.
     - parameter other: Sequence to return in case of a timeout.
     - parameter scheduler: Scheduler to run the timeout timer on.
     - returns: The source sequence switching to the other sequence in case of a timeout.
     */
    public func timeout(_ dueTime: RxTimeInterval,
                        other: PrimitiveSequence<Trait, Element>,
                        scheduler: SchedulerType) -> PrimitiveSequence<Trait, Element> {
        return PrimitiveSequence<Trait, Element>(raw: primitiveSequence.source.timeout(dueTime, other: other.source, scheduler: scheduler))
    }
}

extension PrimitiveSequenceType where ElementType: RxAbstractInteger
{
    /**
     Returns an observable sequence that periodically produces a value after the specified initial relative due time has elapsed, using the specified scheduler to run timers.

     - seealso: [timer operator on reactivex.io](http://reactivex.io/documentation/operators/timer.html)

     - parameter dueTime: Relative time at which to produce the first value.
     - parameter scheduler: Scheduler to run timers on.
     - returns: An observable sequence that produces a value after due time has elapsed and then each period.
     */
    public static func timer(_ dueTime: RxTimeInterval, scheduler: SchedulerType)
        -> PrimitiveSequence<TraitType, ElementType>  {
        return PrimitiveSequence(raw: Observable<ElementType>.timer(dueTime, scheduler: scheduler))
    }
}

<<<<<<< HEAD
=======
extension PrimitiveSequenceType where TraitType == MaybeTrait {
    /**
     Returns an empty observable sequence, using the specified scheduler to send out the single `Completed` message.

     - seealso: [empty operator on reactivex.io](http://reactivex.io/documentation/operators/empty-never-throw.html)

     - returns: An observable sequence with no elements.
     */
    public static func empty() -> PrimitiveSequence<MaybeTrait, ElementType> {
        return PrimitiveSequence(raw: Observable.empty())
    }
}

extension PrimitiveSequenceType where TraitType == CompletableTrait, ElementType == Never {
    /**
     Returns an empty observable sequence, using the specified scheduler to send out the single `Completed` message.

     - seealso: [empty operator on reactivex.io](http://reactivex.io/documentation/operators/empty-never-throw.html)

     - returns: An observable sequence with no elements.
     */
    public static func empty() -> PrimitiveSequence<CompletableTrait, Never> {
        return PrimitiveSequence(raw: Observable.empty())
    }
    
    /**
     Concatenates the second observable sequence to `self` upon successful termination of `self`.
     
     - seealso: [concat operator on reactivex.io](http://reactivex.io/documentation/operators/concat.html)
     
     - parameter second: Second observable sequence.
     - returns: An observable sequence that contains the elements of `self`, followed by those of the second sequence.
     */
    public func concat(_ second: PrimitiveSequence<CompletableTrait, Never>) -> PrimitiveSequence<CompletableTrait, Never> {
        return Completable.concat(primitiveSequence, second)
    }
    
    /**
     Concatenates all observable sequences in the given sequence, as long as the previous observable sequence terminated successfully.
     
     - seealso: [concat operator on reactivex.io](http://reactivex.io/documentation/operators/concat.html)
     
     - returns: An observable sequence that contains the elements of each given sequence, in sequential order.
     */
    public static func concat<S: Sequence>(_ sequence: S) -> PrimitiveSequence<CompletableTrait, Never>
        where S.Iterator.Element == PrimitiveSequence<CompletableTrait, Never> {
            let source = Observable.concat(sequence.lazy.map { $0.asObservable() })
            return PrimitiveSequence<CompletableTrait, Never>(raw: source)
    }
    
    /**
     Concatenates all observable sequences in the given sequence, as long as the previous observable sequence terminated successfully.
     
     - seealso: [concat operator on reactivex.io](http://reactivex.io/documentation/operators/concat.html)
     
     - returns: An observable sequence that contains the elements of each given sequence, in sequential order.
     */
    public static func concat<C: Collection>(_ collection: C) -> PrimitiveSequence<CompletableTrait, Never>
        where C.Iterator.Element == PrimitiveSequence<CompletableTrait, Never> {
            let source = Observable.concat(collection.map { $0.asObservable() })
            return PrimitiveSequence<CompletableTrait, Never>(raw: source)
    }
    
    /**
     Concatenates all observable sequences in the given sequence, as long as the previous observable sequence terminated successfully.
     
     - seealso: [concat operator on reactivex.io](http://reactivex.io/documentation/operators/concat.html)
     
     - returns: An observable sequence that contains the elements of each given sequence, in sequential order.
     */
    public static func concat(_ sources: PrimitiveSequence<CompletableTrait, Never> ...) -> PrimitiveSequence<CompletableTrait, Never> {
        let source = Observable.concat(sources.map { $0.asObservable() })
        return PrimitiveSequence<CompletableTrait, Never>(raw: source)
    }
    
    /**
     Merges elements from all observable sequences from collection into a single observable sequence.
     
     - seealso: [merge operator on reactivex.io](http://reactivex.io/documentation/operators/merge.html)
     
     - parameter sources: Collection of observable sequences to merge.
     - returns: The observable sequence that merges the elements of the observable sequences.
     */
    public static func merge<C: Collection>(_ sources: C) -> PrimitiveSequence<CompletableTrait, Never>
        where C.Iterator.Element == PrimitiveSequence<CompletableTrait, Never> {
            let source = Observable.merge(sources.map { $0.asObservable() })
            return PrimitiveSequence<CompletableTrait, Never>(raw: source)
    }
    
    /**
     Merges elements from all observable sequences from array into a single observable sequence.
     
     - seealso: [merge operator on reactivex.io](http://reactivex.io/documentation/operators/merge.html)
     
     - parameter sources: Array of observable sequences to merge.
     - returns: The observable sequence that merges the elements of the observable sequences.
     */
    public static func merge(_ sources: [PrimitiveSequence<CompletableTrait, Never>]) -> PrimitiveSequence<CompletableTrait, Never> {
        let source = Observable.merge(sources.map { $0.asObservable() })
        return PrimitiveSequence<CompletableTrait, Never>(raw: source)
    }
    
    /**
     Merges elements from all observable sequences into a single observable sequence.
     
     - seealso: [merge operator on reactivex.io](http://reactivex.io/documentation/operators/merge.html)
     
     - parameter sources: Collection of observable sequences to merge.
     - returns: The observable sequence that merges the elements of the observable sequences.
     */
    public static func merge(_ sources: PrimitiveSequence<CompletableTrait, Never>...) -> PrimitiveSequence<CompletableTrait, Never> {
        let source = Observable.merge(sources.map { $0.asObservable() })
        return PrimitiveSequence<CompletableTrait, Never>(raw: source)
    }
}

extension ObservableType {
    /**
     The `asSingle` operator throws a `RxError.noElements` or `RxError.moreThanOneElement`
     if the source Observable does not emit exactly one element before successfully completing.

     - seealso: [single operator on reactivex.io](http://reactivex.io/documentation/operators/first.html)

     - returns: An observable sequence that emits a single element or throws an exception if more (or none) of them are emitted.
     */
    public func asSingle() -> Single<E> {
        return PrimitiveSequence(raw: AsSingle(source: self.asObservable()))
    }

    /**
     The `first` operator emits only the very first item emitted by this Observable, 
     or nil if this Observable completes without emitting anything.

     - seealso: [single operator on reactivex.io](http://reactivex.io/documentation/operators/first.html)

     - returns: An observable sequence that emits a single element or nil if the source observable sequence completes without emitting any items.
     */
    public func first() -> Single<E?> {
        return PrimitiveSequence(raw: First(source: self.asObservable()))
    }

    /**
     The `asMaybe` operator throws a ``RxError.moreThanOneElement`
     if the source Observable does not emit at most one element before successfully completing.

     - seealso: [single operator on reactivex.io](http://reactivex.io/documentation/operators/first.html)

     - returns: An observable sequence that emits a single element, completes or throws an exception if more of them are emitted.
     */
    public func asMaybe() -> Maybe<E> {
        return PrimitiveSequence(raw: AsMaybe(source: self.asObservable()))
    }
}

extension ObservableType where E == Never {
    /**
    - returns: An observable sequence that completes.
     */
    public func asCompletable()
        -> Completable {
        return PrimitiveSequence(raw: self.asObservable())
    }
}
>>>>>>> 1641fc5a
<|MERGE_RESOLUTION|>--- conflicted
+++ resolved
@@ -266,171 +266,4 @@
         -> PrimitiveSequence<TraitType, ElementType>  {
         return PrimitiveSequence(raw: Observable<ElementType>.timer(dueTime, scheduler: scheduler))
     }
-}
-
-<<<<<<< HEAD
-=======
-extension PrimitiveSequenceType where TraitType == MaybeTrait {
-    /**
-     Returns an empty observable sequence, using the specified scheduler to send out the single `Completed` message.
-
-     - seealso: [empty operator on reactivex.io](http://reactivex.io/documentation/operators/empty-never-throw.html)
-
-     - returns: An observable sequence with no elements.
-     */
-    public static func empty() -> PrimitiveSequence<MaybeTrait, ElementType> {
-        return PrimitiveSequence(raw: Observable.empty())
-    }
-}
-
-extension PrimitiveSequenceType where TraitType == CompletableTrait, ElementType == Never {
-    /**
-     Returns an empty observable sequence, using the specified scheduler to send out the single `Completed` message.
-
-     - seealso: [empty operator on reactivex.io](http://reactivex.io/documentation/operators/empty-never-throw.html)
-
-     - returns: An observable sequence with no elements.
-     */
-    public static func empty() -> PrimitiveSequence<CompletableTrait, Never> {
-        return PrimitiveSequence(raw: Observable.empty())
-    }
-    
-    /**
-     Concatenates the second observable sequence to `self` upon successful termination of `self`.
-     
-     - seealso: [concat operator on reactivex.io](http://reactivex.io/documentation/operators/concat.html)
-     
-     - parameter second: Second observable sequence.
-     - returns: An observable sequence that contains the elements of `self`, followed by those of the second sequence.
-     */
-    public func concat(_ second: PrimitiveSequence<CompletableTrait, Never>) -> PrimitiveSequence<CompletableTrait, Never> {
-        return Completable.concat(primitiveSequence, second)
-    }
-    
-    /**
-     Concatenates all observable sequences in the given sequence, as long as the previous observable sequence terminated successfully.
-     
-     - seealso: [concat operator on reactivex.io](http://reactivex.io/documentation/operators/concat.html)
-     
-     - returns: An observable sequence that contains the elements of each given sequence, in sequential order.
-     */
-    public static func concat<S: Sequence>(_ sequence: S) -> PrimitiveSequence<CompletableTrait, Never>
-        where S.Iterator.Element == PrimitiveSequence<CompletableTrait, Never> {
-            let source = Observable.concat(sequence.lazy.map { $0.asObservable() })
-            return PrimitiveSequence<CompletableTrait, Never>(raw: source)
-    }
-    
-    /**
-     Concatenates all observable sequences in the given sequence, as long as the previous observable sequence terminated successfully.
-     
-     - seealso: [concat operator on reactivex.io](http://reactivex.io/documentation/operators/concat.html)
-     
-     - returns: An observable sequence that contains the elements of each given sequence, in sequential order.
-     */
-    public static func concat<C: Collection>(_ collection: C) -> PrimitiveSequence<CompletableTrait, Never>
-        where C.Iterator.Element == PrimitiveSequence<CompletableTrait, Never> {
-            let source = Observable.concat(collection.map { $0.asObservable() })
-            return PrimitiveSequence<CompletableTrait, Never>(raw: source)
-    }
-    
-    /**
-     Concatenates all observable sequences in the given sequence, as long as the previous observable sequence terminated successfully.
-     
-     - seealso: [concat operator on reactivex.io](http://reactivex.io/documentation/operators/concat.html)
-     
-     - returns: An observable sequence that contains the elements of each given sequence, in sequential order.
-     */
-    public static func concat(_ sources: PrimitiveSequence<CompletableTrait, Never> ...) -> PrimitiveSequence<CompletableTrait, Never> {
-        let source = Observable.concat(sources.map { $0.asObservable() })
-        return PrimitiveSequence<CompletableTrait, Never>(raw: source)
-    }
-    
-    /**
-     Merges elements from all observable sequences from collection into a single observable sequence.
-     
-     - seealso: [merge operator on reactivex.io](http://reactivex.io/documentation/operators/merge.html)
-     
-     - parameter sources: Collection of observable sequences to merge.
-     - returns: The observable sequence that merges the elements of the observable sequences.
-     */
-    public static func merge<C: Collection>(_ sources: C) -> PrimitiveSequence<CompletableTrait, Never>
-        where C.Iterator.Element == PrimitiveSequence<CompletableTrait, Never> {
-            let source = Observable.merge(sources.map { $0.asObservable() })
-            return PrimitiveSequence<CompletableTrait, Never>(raw: source)
-    }
-    
-    /**
-     Merges elements from all observable sequences from array into a single observable sequence.
-     
-     - seealso: [merge operator on reactivex.io](http://reactivex.io/documentation/operators/merge.html)
-     
-     - parameter sources: Array of observable sequences to merge.
-     - returns: The observable sequence that merges the elements of the observable sequences.
-     */
-    public static func merge(_ sources: [PrimitiveSequence<CompletableTrait, Never>]) -> PrimitiveSequence<CompletableTrait, Never> {
-        let source = Observable.merge(sources.map { $0.asObservable() })
-        return PrimitiveSequence<CompletableTrait, Never>(raw: source)
-    }
-    
-    /**
-     Merges elements from all observable sequences into a single observable sequence.
-     
-     - seealso: [merge operator on reactivex.io](http://reactivex.io/documentation/operators/merge.html)
-     
-     - parameter sources: Collection of observable sequences to merge.
-     - returns: The observable sequence that merges the elements of the observable sequences.
-     */
-    public static func merge(_ sources: PrimitiveSequence<CompletableTrait, Never>...) -> PrimitiveSequence<CompletableTrait, Never> {
-        let source = Observable.merge(sources.map { $0.asObservable() })
-        return PrimitiveSequence<CompletableTrait, Never>(raw: source)
-    }
-}
-
-extension ObservableType {
-    /**
-     The `asSingle` operator throws a `RxError.noElements` or `RxError.moreThanOneElement`
-     if the source Observable does not emit exactly one element before successfully completing.
-
-     - seealso: [single operator on reactivex.io](http://reactivex.io/documentation/operators/first.html)
-
-     - returns: An observable sequence that emits a single element or throws an exception if more (or none) of them are emitted.
-     */
-    public func asSingle() -> Single<E> {
-        return PrimitiveSequence(raw: AsSingle(source: self.asObservable()))
-    }
-
-    /**
-     The `first` operator emits only the very first item emitted by this Observable, 
-     or nil if this Observable completes without emitting anything.
-
-     - seealso: [single operator on reactivex.io](http://reactivex.io/documentation/operators/first.html)
-
-     - returns: An observable sequence that emits a single element or nil if the source observable sequence completes without emitting any items.
-     */
-    public func first() -> Single<E?> {
-        return PrimitiveSequence(raw: First(source: self.asObservable()))
-    }
-
-    /**
-     The `asMaybe` operator throws a ``RxError.moreThanOneElement`
-     if the source Observable does not emit at most one element before successfully completing.
-
-     - seealso: [single operator on reactivex.io](http://reactivex.io/documentation/operators/first.html)
-
-     - returns: An observable sequence that emits a single element, completes or throws an exception if more of them are emitted.
-     */
-    public func asMaybe() -> Maybe<E> {
-        return PrimitiveSequence(raw: AsMaybe(source: self.asObservable()))
-    }
-}
-
-extension ObservableType where E == Never {
-    /**
-    - returns: An observable sequence that completes.
-     */
-    public func asCompletable()
-        -> Completable {
-        return PrimitiveSequence(raw: self.asObservable())
-    }
-}
->>>>>>> 1641fc5a
+}