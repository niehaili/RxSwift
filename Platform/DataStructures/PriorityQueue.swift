--- conflicted
+++ resolved
@@ -52,15 +52,11 @@
     private mutating func removeAt(_ index: Int) {
         let removingLast = index == _elements.count - 1
         if !removingLast {
-<<<<<<< HEAD
-            _elements.swapAt(index, _elements.count - 1)
-=======
             #if swift(>=3.2)
             _elements.swapAt(index, _elements.count - 1)
             #else
             swap(&_elements[index], &_elements[_elements.count - 1])
             #endif
->>>>>>> f1e215a3
         }
 
         _ = _elements.popLast()
@@ -80,16 +76,11 @@
         while unbalancedIndex > 0 {
             let parentIndex = (unbalancedIndex - 1) / 2
             guard _hasHigherPriority(_elements[unbalancedIndex], _elements[parentIndex]) else { break }
-<<<<<<< HEAD
-            
-            _elements.swapAt(unbalancedIndex, parentIndex)
-=======
             #if swift(>=3.2)
             _elements.swapAt(unbalancedIndex, parentIndex)
             #else
             swap(&_elements[unbalancedIndex], &_elements[parentIndex])
             #endif
->>>>>>> f1e215a3
             unbalancedIndex = parentIndex
         }
     }
@@ -115,15 +106,11 @@
 
             guard highestPriorityIndex != unbalancedIndex else { break }
 
-<<<<<<< HEAD
-            _elements.swapAt(highestPriorityIndex, unbalancedIndex)
-=======
             #if swift(>=3.2)
             _elements.swapAt(highestPriorityIndex, unbalancedIndex)
             #else
             swap(&_elements[highestPriorityIndex], &_elements[unbalancedIndex])
             #endif
->>>>>>> f1e215a3
             unbalancedIndex = highestPriorityIndex
         }
     }
