# Warn about develop branch
warn("Please target PRs to `develop` branch") if github.branch_for_base != "develop" && github.branch_for_base != "swift-3.0"

# Sometimes it's a README fix, or something like that - which isn't relevant for
# including in a project's CHANGELOG for example
declared_trivial = github.pr_title.include? "#trivial"

# Make it more obvious that a PR is a work in progress and shouldn't be merged yet
warn("PR is classed as Work in Progress") if github.pr_title.include? "[WIP]"

# Warn no CHANGELOG
<<<<<<< HEAD
warn("No CHANGELOG changes made") if lines_of_code > 50 && !modified_files.include?("CHANGELOG.md") && !declared_trivial
=======
warn("No CHANGELOG changes made") if git.lines_of_code > 50 && !git.modified_files.include?("CHANGELOG.yml") && !declared_trivial
>>>>>>> 6ab73b7d

# Warn pod spec changes
warn("RxCocoa.podspec changed") if git.modified_files.include?("RxCocoa.podspec")
warn("RxSwift.podspec changed") if git.modified_files.include?("RxSwift.podspec")
warn("RxTests.podspec changed") if git.modified_files.include?("RxTests.podspec")
warn("RxBlocking.podspec changed") if git.modified_files.include?("RxBlocking.podspec")

# Warn summary on pull request
if github.pr_body.length < 5
  warn "Please provide a summary in the Pull Request description"
end

# If these are all empty something has gone wrong, better to raise it in a comment
if git.modified_files.empty? && git.added_files.empty? && git.deleted_files.empty?
  fail "This PR has no changes at all, this is likely a developer issue."
end

# Warn when there is a big PR
warn("Big PR") if git.lines_of_code > 500<|MERGE_RESOLUTION|>--- conflicted
+++ resolved
@@ -9,11 +9,7 @@
 warn("PR is classed as Work in Progress") if github.pr_title.include? "[WIP]"
 
 # Warn no CHANGELOG
-<<<<<<< HEAD
-warn("No CHANGELOG changes made") if lines_of_code > 50 && !modified_files.include?("CHANGELOG.md") && !declared_trivial
-=======
-warn("No CHANGELOG changes made") if git.lines_of_code > 50 && !git.modified_files.include?("CHANGELOG.yml") && !declared_trivial
->>>>>>> 6ab73b7d
+warn("No CHANGELOG changes made") if git.lines_of_code > 50 && !git.modified_files.include?("CHANGELOG.md") && !declared_trivial
 
 # Warn pod spec changes
 warn("RxCocoa.podspec changed") if git.modified_files.include?("RxCocoa.podspec")
